// Copyright 2017 The Go Authors. All rights reserved.
// Use of this source code is governed by a BSD-style
// license that can be found in the LICENSE file.

// +build aix darwin dragonfly freebsd js,wasm linux netbsd openbsd solaris
// unix平台
package poll

import (
	"io"
	"sync/atomic"
	"syscall"
)

// FD is a file descriptor.
// The net and os packages use this type as a
// field of a larger type representing a network connection or OS file.
type FD struct {
	// Lock sysfd and serialize access to Read and Write methods.
	fdmu fdMutex	//保护读写api操作的锁

	// System file descriptor. Immutable until Close.
	Sysfd int

	// I/O poller.
	pd pollDesc

	// Writev cache.
	iovecs *[]syscall.Iovec

	// Semaphore signaled when file is closed.
	csema uint32

	// Non-zero if this file has been set to blocking mode.
	isBlocking uint32		// != 0 true 表示 是阻塞模式

	// Whether this is a streaming descriptor, as opposed to a packet-based descriptor like a UDP socket. Immutable.
	// 流式 tcp 还是 包 packet
	IsStream bool

	// Whether a zero byte read indicates EOF. 是否读到0字节数据表示EOF
	// This is false for a message based socket connection. 基于消息的 socket 是false
	ZeroReadIsEOF bool

	// Whether this is a file rather than a network socket.
	isFile bool		//true 表示只是个普通文件
}

// Init initializes the FD. The Sysfd field should already be set.
// This can be called multiple times on a single FD.
// The net argument is a network name from the net package (e.g., "tcp"), or "file".  net表示网络类型
// Set pollable to true if fd should be managed by runtime netpoll. 网络fd 都是设置 pollable = true
func (fd *FD) Init(net string, pollable bool) error {
	// We don't actually care about the various network types.
	if net == "file" {
		fd.isFile = true 	//标记是文件
	}
	if !pollable {
		fd.isBlocking = 1	//非可poll, 就是阻塞访问的
		return nil
	}
	err := fd.pd.init(fd)
	if err != nil {
		// If we could not initialize the runtime poller,
		// assume we are using blocking mode.
		fd.isBlocking = 1
	}
	return err
}

// Destroy closes the file descriptor. This is called when there are
// no remaining references.
func (fd *FD) destroy() error {
	// Poller may want to unregister fd in readiness notification mechanism,
	// so this must be executed before CloseFunc.
	//关闭轮询
	fd.pd.close()
	// SYS_CLOSE
	err := CloseFunc(fd.Sysfd)
	fd.Sysfd = -1
	runtime_Semrelease(&fd.csema)
	return err
}

// Close closes the FD. The underlying file descriptor is closed by the
// destroy method when there are no remaining references.
// 引用为0时才关闭文件描述符
func (fd *FD) Close() error {
	if !fd.fdmu.increfAndClose() {
		return errClosing(fd.isFile)
	}

	// Unblock any I/O.  Once it all unblocks and returns,
	// so that it cannot be referring to fd.sysfd anymore,
	// the final decref will close fd.sysfd. This should happen
	// fairly quickly, since all the I/O is non-blocking, and any
	// attempts to block in the pollDesc will return errClosing(fd.isFile).
	//从轮询中排除 并唤醒等待的g
	fd.pd.evict()

	// The call to decref will call destroy if there are no other references.
	//减引用 == 0 才释放
	err := fd.decref()

	// Wait until the descriptor is closed. If this was the only
	// reference, it is already closed. Only wait if the file has
	// not been set to blocking mode, as otherwise any current I/O
	// may be blocking, and that would block the Close.
	// No need for an atomic read of isBlocking, increfAndClose means
	// we have exclusive access to fd.
	if fd.isBlocking == 0 {
		runtime_Semacquire(&fd.csema)
	}

	return err
}

// SetBlocking puts the file into blocking mode.
func (fd *FD) SetBlocking() error {
	if err := fd.incref(); err != nil {
		return err
	}
	defer fd.decref()
	// Atomic store so that concurrent calls to SetBlocking
	// do not cause a race condition. isBlocking only ever goes
	// from 0 to 1 so there is no real race here.
	atomic.StoreUint32(&fd.isBlocking, 1)
	return syscall.SetNonblock(fd.Sysfd, false)
}

// Darwin and FreeBSD can't read or write 2GB+ files at a time,
// even on 64-bit systems.
// The same is true of socket implementations on many systems.
// See golang.org/issue/7812 and golang.org/issue/16266.
// Use 1GB instead of, say, 2GB-1, to keep subsequent reads aligned.
const maxRW = 1 << 30

// Read implements io.Reader.
func (fd *FD) Read(p []byte) (int, error) {
	if err := fd.readLock(); err != nil {
		return 0, err
	}
	defer fd.readUnlock()
	if len(p) == 0 {
		// If the caller wanted a zero byte read, return immediately
		// without trying (but after acquiring the readLock).
		// Otherwise syscall.Read returns 0, nil which looks like
		// io.EOF.
		// TODO(bradfitz): make it wait for readability? (Issue 15735)
		return 0, nil
	}
	if err := fd.pd.prepareRead(fd.isFile); err != nil {
		return 0, err
	}
	if fd.IsStream && len(p) > maxRW {
		p = p[:maxRW]
	}
	for {
<<<<<<< HEAD
		//系统调用
		n, err := syscall.Read(fd.Sysfd, p)
=======
		n, err := ignoringEINTR(syscall.Read, fd.Sysfd, p)
>>>>>>> 2b70ffe9
		if err != nil {
			n = 0
			if err == syscall.EAGAIN && fd.pd.pollable() {
				//读不到数据, 需要之后再读
				// 阻塞
				if err = fd.pd.waitRead(fd.isFile); err == nil {
					continue
				}
			}
		}
		err = fd.eofError(n, err)
		return n, err
	}
}

// Pread wraps the pread system call.
func (fd *FD) Pread(p []byte, off int64) (int, error) {
	// Call incref, not readLock, because since pread specifies the
	// offset it is independent from other reads.
	// Similarly, using the poller doesn't make sense for pread.
	if err := fd.incref(); err != nil {
		return 0, err
	}
	if fd.IsStream && len(p) > maxRW {
		p = p[:maxRW]
	}
	var (
		n   int
		err error
	)
	for {
		n, err = syscall.Pread(fd.Sysfd, p, off)
		if err != syscall.EINTR {
			break
		}
	}
	if err != nil {
		n = 0
	}
	fd.decref()
	err = fd.eofError(n, err)
	return n, err
}

// ReadFrom wraps the recvfrom network call.
func (fd *FD) ReadFrom(p []byte) (int, syscall.Sockaddr, error) {
	if err := fd.readLock(); err != nil {
		return 0, nil, err
	}
	defer fd.readUnlock()
	if err := fd.pd.prepareRead(fd.isFile); err != nil {
		return 0, nil, err
	}
	for {
		n, sa, err := syscall.Recvfrom(fd.Sysfd, p, 0)
		if err != nil {
			if err == syscall.EINTR {
				continue
			}
			n = 0
			if err == syscall.EAGAIN && fd.pd.pollable() {
				if err = fd.pd.waitRead(fd.isFile); err == nil {
					continue
				}
			}
		}
		err = fd.eofError(n, err)
		return n, sa, err
	}
}

// ReadMsg wraps the recvmsg network call.
func (fd *FD) ReadMsg(p []byte, oob []byte) (int, int, int, syscall.Sockaddr, error) {
	if err := fd.readLock(); err != nil {
		return 0, 0, 0, nil, err
	}
	defer fd.readUnlock()
	if err := fd.pd.prepareRead(fd.isFile); err != nil {
		return 0, 0, 0, nil, err
	}
	for {
		n, oobn, flags, sa, err := syscall.Recvmsg(fd.Sysfd, p, oob, 0)
		if err != nil {
			if err == syscall.EINTR {
				continue
			}
			// TODO(dfc) should n and oobn be set to 0
			if err == syscall.EAGAIN && fd.pd.pollable() {
				if err = fd.pd.waitRead(fd.isFile); err == nil {
					continue
				}
			}
		}
		err = fd.eofError(n, err)
		return n, oobn, flags, sa, err
	}
}

// Write implements io.Writer.
func (fd *FD) Write(p []byte) (int, error) {
	if err := fd.writeLock(); err != nil {
		return 0, err
	}
	defer fd.writeUnlock()
	if err := fd.pd.prepareWrite(fd.isFile); err != nil {
		return 0, err
	}
	var nn int

	//循环写直到写完
	for {
		max := len(p)
		if fd.IsStream && max-nn > maxRW {
			max = nn + maxRW
		}
<<<<<<< HEAD
		// 系统调用
		n, err := syscall.Write(fd.Sysfd, p[nn:max])
=======
		n, err := ignoringEINTR(syscall.Write, fd.Sysfd, p[nn:max])
>>>>>>> 2b70ffe9
		if n > 0 {
			nn += n
		}
		if nn == len(p) {
			return nn, err
		}
		if err == syscall.EAGAIN && fd.pd.pollable() {
			//阻塞
			if err = fd.pd.waitWrite(fd.isFile); err == nil {
				continue
			}
		}
		if err != nil {
			return nn, err
		}
		if n == 0 {
			return nn, io.ErrUnexpectedEOF
		}
	}
}

// Pwrite wraps the pwrite system call.
func (fd *FD) Pwrite(p []byte, off int64) (int, error) {
	// Call incref, not writeLock, because since pwrite specifies the
	// offset it is independent from other writes.
	// Similarly, using the poller doesn't make sense for pwrite.
	if err := fd.incref(); err != nil {
		return 0, err
	}
	defer fd.decref()
	var nn int
	for {
		max := len(p)
		if fd.IsStream && max-nn > maxRW {
			max = nn + maxRW
		}
		n, err := syscall.Pwrite(fd.Sysfd, p[nn:max], off+int64(nn))
		if err == syscall.EINTR {
			continue
		}
		if n > 0 {
			nn += n
		}
		if nn == len(p) {
			return nn, err
		}
		if err != nil {
			return nn, err
		}
		if n == 0 {
			return nn, io.ErrUnexpectedEOF
		}
	}
}

// WriteTo wraps the sendto network call.
func (fd *FD) WriteTo(p []byte, sa syscall.Sockaddr) (int, error) {
	if err := fd.writeLock(); err != nil {
		return 0, err
	}
	defer fd.writeUnlock()
	if err := fd.pd.prepareWrite(fd.isFile); err != nil {
		return 0, err
	}
	for {
		err := syscall.Sendto(fd.Sysfd, p, 0, sa)
		if err == syscall.EINTR {
			continue
		}
		if err == syscall.EAGAIN && fd.pd.pollable() {
			if err = fd.pd.waitWrite(fd.isFile); err == nil {
				continue
			}
		}
		if err != nil {
			return 0, err
		}
		return len(p), nil
	}
}

// WriteMsg wraps the sendmsg network call.
func (fd *FD) WriteMsg(p []byte, oob []byte, sa syscall.Sockaddr) (int, int, error) {
	if err := fd.writeLock(); err != nil {
		return 0, 0, err
	}
	defer fd.writeUnlock()
	if err := fd.pd.prepareWrite(fd.isFile); err != nil {
		return 0, 0, err
	}
	for {
		n, err := syscall.SendmsgN(fd.Sysfd, p, oob, sa, 0)
		if err == syscall.EINTR {
			continue
		}
		if err == syscall.EAGAIN && fd.pd.pollable() {
			if err = fd.pd.waitWrite(fd.isFile); err == nil {
				continue
			}
		}
		if err != nil {
			return n, 0, err
		}
		return n, len(oob), err
	}
}

// Accept wraps the accept network call.
func (fd *FD) Accept() (int, syscall.Sockaddr, string, error) {
	if err := fd.readLock(); err != nil {
		return -1, nil, "", err
	}
	defer fd.readUnlock()

	if err := fd.pd.prepareRead(fd.isFile); err != nil {
		return -1, nil, "", err
	}
	// 循环
	for {
		// sock_cloexec.go
		s, rsa, errcall, err := accept(fd.Sysfd)
		if err == nil {
			return s, rsa, "", err
		}
		switch err {
		case syscall.EINTR:
			continue
		case syscall.EAGAIN:
			if fd.pd.pollable() {
				// park 暂停g
				if err = fd.pd.waitRead(fd.isFile); err == nil {
					continue
				}
			}
		case syscall.ECONNABORTED:
			// This means that a socket on the listen
			// queue was closed before we Accept()ed it;
			// it's a silly error, so try again.
			continue
		}
		return -1, nil, errcall, err
	}
}

// Seek wraps syscall.Seek.
func (fd *FD) Seek(offset int64, whence int) (int64, error) {
	if err := fd.incref(); err != nil {
		return 0, err
	}
	defer fd.decref()
	return syscall.Seek(fd.Sysfd, offset, whence)
}

// ReadDirent wraps syscall.ReadDirent.
// We treat this like an ordinary system call rather than a call
// that tries to fill the buffer.
func (fd *FD) ReadDirent(buf []byte) (int, error) {
	if err := fd.incref(); err != nil {
		return 0, err
	}
	defer fd.decref()
	for {
		n, err := ignoringEINTR(syscall.ReadDirent, fd.Sysfd, buf)
		if err != nil {
			n = 0
			if err == syscall.EAGAIN && fd.pd.pollable() {
				if err = fd.pd.waitRead(fd.isFile); err == nil {
					continue
				}
			}
		}
		// Do not call eofError; caller does not expect to see io.EOF.
		return n, err
	}
}

// Fchdir wraps syscall.Fchdir.
func (fd *FD) Fchdir() error {
	if err := fd.incref(); err != nil {
		return err
	}
	defer fd.decref()
	return syscall.Fchdir(fd.Sysfd)
}

// Fstat wraps syscall.Fstat
func (fd *FD) Fstat(s *syscall.Stat_t) error {
	if err := fd.incref(); err != nil {
		return err
	}
	defer fd.decref()
	return syscall.Fstat(fd.Sysfd, s)
}

// tryDupCloexec indicates whether F_DUPFD_CLOEXEC should be used.
// If the kernel doesn't support it, this is set to 0.
var tryDupCloexec = int32(1)

// DupCloseOnExec dups fd and marks it close-on-exec.
func DupCloseOnExec(fd int) (int, string, error) {
	if syscall.F_DUPFD_CLOEXEC != 0 && atomic.LoadInt32(&tryDupCloexec) == 1 {
		r0, e1 := fcntl(fd, syscall.F_DUPFD_CLOEXEC, 0)
		if e1 == nil {
			return r0, "", nil
		}
		switch e1.(syscall.Errno) {
		case syscall.EINVAL, syscall.ENOSYS:
			// Old kernel, or js/wasm (which returns
			// ENOSYS). Fall back to the portable way from
			// now on.
			atomic.StoreInt32(&tryDupCloexec, 0)
		default:
			return -1, "fcntl", e1
		}
	}
	return dupCloseOnExecOld(fd)
}

// dupCloseOnExecUnixOld is the traditional way to dup an fd and
// set its O_CLOEXEC bit, using two system calls.
func dupCloseOnExecOld(fd int) (int, string, error) {
	syscall.ForkLock.RLock()
	defer syscall.ForkLock.RUnlock()
	newfd, err := syscall.Dup(fd)
	if err != nil {
		return -1, "dup", err
	}
	syscall.CloseOnExec(newfd)
	return newfd, "", nil
}

// Dup duplicates the file descriptor.
func (fd *FD) Dup() (int, string, error) {
	if err := fd.incref(); err != nil {
		return -1, "", err
	}
	defer fd.decref()
	return DupCloseOnExec(fd.Sysfd)
}

// On Unix variants only, expose the IO event for the net code.

// WaitWrite waits until data can be read from fd.
func (fd *FD) WaitWrite() error {
	return fd.pd.waitWrite(fd.isFile)
}

// WriteOnce is for testing only. It makes a single write call. 只用于测试
func (fd *FD) WriteOnce(p []byte) (int, error) {
	if err := fd.writeLock(); err != nil {
		return 0, err
	}
	defer fd.writeUnlock()
	return ignoringEINTR(syscall.Write, fd.Sysfd, p)
}

// RawRead invokes the user-defined function f for a read operation.
func (fd *FD) RawRead(f func(uintptr) bool) error {
	if err := fd.readLock(); err != nil {
		return err
	}
	defer fd.readUnlock()
	if err := fd.pd.prepareRead(fd.isFile); err != nil {
		return err
	}
	for {
		if f(uintptr(fd.Sysfd)) {
			return nil
		}
		if err := fd.pd.waitRead(fd.isFile); err != nil {
			return err
		}
	}
}

// RawWrite invokes the user-defined function f for a write operation.
func (fd *FD) RawWrite(f func(uintptr) bool) error {
	if err := fd.writeLock(); err != nil {
		return err
	}
	defer fd.writeUnlock()
	if err := fd.pd.prepareWrite(fd.isFile); err != nil {
		return err
	}
	for {
		if f(uintptr(fd.Sysfd)) {
			return nil
		}
		if err := fd.pd.waitWrite(fd.isFile); err != nil {
			return err
		}
	}
}

// ignoringEINTR makes a function call and repeats it if it returns
// an EINTR error. This appears to be required even though we install
// all signal handlers with SA_RESTART: see #22838, #38033, #38836.
// Also #20400 and #36644 are issues in which a signal handler is
// installed without setting SA_RESTART. None of these are the common case,
// but there are enough of them that it seems that we can't avoid
// an EINTR loop.
func ignoringEINTR(fn func(fd int, p []byte) (int, error), fd int, p []byte) (int, error) {
	for {
		n, err := fn(fd, p)
		if err != syscall.EINTR {
			return n, err
		}
	}
}<|MERGE_RESOLUTION|>--- conflicted
+++ resolved
@@ -17,7 +17,7 @@
 // field of a larger type representing a network connection or OS file.
 type FD struct {
 	// Lock sysfd and serialize access to Read and Write methods.
-	fdmu fdMutex	//保护读写api操作的锁
+	fdmu fdMutex //保护读写api操作的锁
 
 	// System file descriptor. Immutable until Close.
 	Sysfd int
@@ -32,7 +32,7 @@
 	csema uint32
 
 	// Non-zero if this file has been set to blocking mode.
-	isBlocking uint32		// != 0 true 表示 是阻塞模式
+	isBlocking uint32 // != 0 true 表示 是阻塞模式
 
 	// Whether this is a streaming descriptor, as opposed to a packet-based descriptor like a UDP socket. Immutable.
 	// 流式 tcp 还是 包 packet
@@ -43,7 +43,7 @@
 	ZeroReadIsEOF bool
 
 	// Whether this is a file rather than a network socket.
-	isFile bool		//true 表示只是个普通文件
+	isFile bool //true 表示只是个普通文件
 }
 
 // Init initializes the FD. The Sysfd field should already be set.
@@ -53,10 +53,10 @@
 func (fd *FD) Init(net string, pollable bool) error {
 	// We don't actually care about the various network types.
 	if net == "file" {
-		fd.isFile = true 	//标记是文件
+		fd.isFile = true //标记是文件
 	}
 	if !pollable {
-		fd.isBlocking = 1	//非可poll, 就是阻塞访问的
+		fd.isBlocking = 1 //非可poll, 就是阻塞访问的
 		return nil
 	}
 	err := fd.pd.init(fd)
@@ -156,12 +156,8 @@
 		p = p[:maxRW]
 	}
 	for {
-<<<<<<< HEAD
 		//系统调用
-		n, err := syscall.Read(fd.Sysfd, p)
-=======
 		n, err := ignoringEINTR(syscall.Read, fd.Sysfd, p)
->>>>>>> 2b70ffe9
 		if err != nil {
 			n = 0
 			if err == syscall.EAGAIN && fd.pd.pollable() {
@@ -277,12 +273,8 @@
 		if fd.IsStream && max-nn > maxRW {
 			max = nn + maxRW
 		}
-<<<<<<< HEAD
 		// 系统调用
-		n, err := syscall.Write(fd.Sysfd, p[nn:max])
-=======
 		n, err := ignoringEINTR(syscall.Write, fd.Sysfd, p[nn:max])
->>>>>>> 2b70ffe9
 		if n > 0 {
 			nn += n
 		}
