--- conflicted
+++ resolved
@@ -9,13 +9,9 @@
 )
 
 // Once is an object that will perform exactly one action.
-<<<<<<< HEAD
-type Once struct { //用于延迟初始化
-=======
 // 不能用于递归
 // 初始化如果失败一次, 就无法重试, 再也无法成功, 可以再自己实现一个Once
-type Once struct {
->>>>>>> 9485b450
+type Once struct { //用于延迟初始化
 	// done indicates whether the action has been performed.
 	// It is first in the struct because it is used in the hot path.
 	// The hot path is inlined at every call site.
